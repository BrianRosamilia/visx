--- conflicted
+++ resolved
@@ -1,6 +1,9 @@
 # @vx/axis
 
-<<<<<<< HEAD
+```
+npm install --save @vx/axis
+```
+
 An axis is a line with ticks that helps you label your graphs.
 
 You can use one of the 4 pre-made axes or you can create your own based on the `<Axis />` element.
@@ -186,12 +189,6 @@
 | hideZero           | false           | bool     | If true, will hide '0' values.                                                                                  |
 | className          |                 | string   | The class name applied to the axis group element.                                                               |
 
-## Source For Components
-=======
-```
-npm install --save @vx/axis
-```
->>>>>>> 0d68957d
 
 + [`<Axis />`](https://github.com/hshoff/vx/blob/master/packages/vx-axis/src/axis/Axis.js)
 + [`<AxisLeft />`](https://github.com/hshoff/vx/blob/master/packages/vx-axis/src/axis/AxisLeft.js)
