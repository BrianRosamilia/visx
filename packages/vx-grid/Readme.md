--- conflicted
+++ resolved
@@ -1,6 +1,9 @@
 # @vx/grid
 
-<<<<<<< HEAD
+```
+npm install --save @vx/grid
+```
+
 The `@vx/grid` package lets you create rows and columns. Or, you can use a `<Grid />` to get them both at once!
 
 ## Example
@@ -70,11 +73,6 @@
 
 
 ## Source For Components
-=======
-```
-npm install --save @vx/grid
-```
->>>>>>> 0d68957d
 
 + [`<Grid />`](https://github.com/hshoff/vx/blob/master/packages/vx-grid/src/grids/Grid.js)
 + [`<Rows />`](https://github.com/hshoff/vx/blob/master/packages/vx-grid/src/grids/Rows.js)
