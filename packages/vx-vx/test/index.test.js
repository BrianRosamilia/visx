--- conflicted
+++ resolved
@@ -16,15 +16,6 @@
 
   test('it should export @vx/bounds', () => {
     expect(vx.withBoundingRects).toBeDefined();
-  });
-
-<<<<<<< HEAD
-  test('it should export @vx/boxplot', () => {
-    expect(vx.BoxPlot).toBeDefined();
-=======
-  test('it should export @vx/brush', () => {
-    expect(vx.withBrush).toBeDefined();
->>>>>>> 7be5e7e8
   });
 
   test('it should export @vx/clip-path', () => {
