--- conflicted
+++ resolved
@@ -23,13 +23,9 @@
   "author": "@andyfang_dz",
   "license": "MIT",
   "dependencies": {
-<<<<<<< HEAD
     "@types/classnames": "^2.2.9",
     "@types/react": "*",
-    "@vx/group": "0.0.190",
-=======
     "@vx/group": "0.0.192",
->>>>>>> bc1e914b
     "classnames": "^2.2.5",
     "prop-types": "^15.6.2"
   },
